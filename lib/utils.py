""""
File: utils.py
---------------
Includes defined constants and helper functions.
"""

import glob
import os
import pickle
import uuid
from os.path import join
from typing import Any

import numpy as np
import pandas as pd
import pytorch_lightning as pl
import torch
import yaml


def load_config(config_dir: str, model_type: str) -> Any:
    """Load the model configuration."""
    config_file = join(config_dir, f"{model_type}.yaml")
    with open(config_file, "r") as file:
        return yaml.safe_load(file)


def seed_everything(seed: int) -> None:
    """Seed all components of the model."""
    torch.manual_seed(seed)
    np.random.seed(seed)
    torch.cuda.manual_seed_all(seed)
    torch.backends.cudnn.deterministic = True
    torch.backends.cudnn.benchmark = False
    pl.seed_everything(seed)


<<<<<<< HEAD
def get_latest_checkpoint(checkpoint_dir: str) -> Any:
    """Return the most recent checkpointed file to resume training from."""
    if checkpoint_dir:
        list_of_files = glob.glob(join(checkpoint_dir, "last*.ckpt"))
        return max(list_of_files, key=os.path.getctime) if list_of_files else None

    return None


=======
>>>>>>> 38c80d4f
def load_pretrain_data(
    data_dir: str,
    sequence_file: str,
    id_file: str,
) -> pd.DataFrame:
    """Load the pretraining data."""
    sequence_path = join(data_dir, sequence_file)
    id_path = join(data_dir, id_file)

    if not os.path.exists(sequence_path):
        raise FileNotFoundError(f"Sequence file not found: {sequence_path}")

    if not os.path.exists(id_path):
        raise FileNotFoundError(f"ID file not found: {id_path}")

    data = pd.read_parquet(sequence_path)
    with open(id_path, "rb") as file:
        patient_ids = pickle.load(file)

    return data.loc[data["patient_id"].isin(patient_ids["pretrain"])]


def load_finetune_data(
    data_dir: str,
    sequence_file: str,
    id_file: str,
    valid_scheme: str,
    num_finetune_patients: str,
) -> pd.DataFrame:
    """Load the finetuning data."""
    sequence_path = join(data_dir, sequence_file)
    id_path = join(data_dir, id_file)

    if not os.path.exists(sequence_path):
        raise FileNotFoundError(f"Sequence file not found: {sequence_path}")

    if not os.path.exists(id_path):
        raise FileNotFoundError(f"ID file not found: {id_path}")

    data = pd.read_parquet(sequence_path)
    with open(id_path, "rb") as file:
        patient_ids = pickle.load(file)

    fine_tune = data.loc[
        data["patient_id"].isin(
            patient_ids["finetune"][valid_scheme][num_finetune_patients],
        )
    ]
    fine_test = data.loc[data["patient_id"].isin(patient_ids["test"])]
    return fine_tune, fine_test


def get_run_id(
    checkpoint_dir: str,
    retrieve: bool = False,
    run_id_file: str = "wandb_run_id.txt",
    length: int = 8,
) -> str:
    """
    Return the run ID for the current run.

    If the run ID file exists, retrieve the run ID from the file.
    """
    run_id_path = os.path.join(checkpoint_dir, run_id_file)
    if retrieve and os.path.exists(run_id_path):
        with open(run_id_path, "r") as file:
            run_id = file.read().strip()
    else:
        run_id = str(uuid.uuid4())[:length]
        with open(run_id_path, "w") as file:
            file.write(run_id)
    return run_id<|MERGE_RESOLUTION|>--- conflicted
+++ resolved
@@ -35,18 +35,6 @@
     pl.seed_everything(seed)
 
 
-<<<<<<< HEAD
-def get_latest_checkpoint(checkpoint_dir: str) -> Any:
-    """Return the most recent checkpointed file to resume training from."""
-    if checkpoint_dir:
-        list_of_files = glob.glob(join(checkpoint_dir, "last*.ckpt"))
-        return max(list_of_files, key=os.path.getctime) if list_of_files else None
-
-    return None
-
-
-=======
->>>>>>> 38c80d4f
 def load_pretrain_data(
     data_dir: str,
     sequence_file: str,
