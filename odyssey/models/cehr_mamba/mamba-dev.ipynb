{
 "cells": [
  {
   "cell_type": "code",
   "execution_count": null,
   "metadata": {},
   "outputs": [],
   "source": [
    "import os\n",
    "from typing import Any, Dict, Optional, Tuple, Union\n",
    "\n",
    "import glob\n",
    "import json\n",
    "import os\n",
    "from itertools import chain\n",
    "from typing import Any, Dict, List, Optional, Set, Union\n",
    "\n",
    "import numpy as np\n",
    "import pandas as pd\n",
    "from tokenizers import Tokenizer, models, pre_tokenizers\n",
    "from transformers import (\n",
    "    BatchEncoding,\n",
    "    PreTrainedTokenizerFast,\n",
    "    AutoTokenizer,\n",
    "    MambaConfig,\n",
    "    MambaModel,\n",
    "    MambaForCausalLM,\n",
    "    MambaPreTrainedModel,\n",
    ")\n",
    "\n",
    "import numpy as np\n",
    "import pytorch_lightning as pl\n",
    "import torch\n",
    "from sklearn.metrics import (\n",
    "    accuracy_score,\n",
    "    f1_score,\n",
    "    precision_score,\n",
    "    recall_score,\n",
    "    roc_auc_score,\n",
    ")\n",
    "from torch import nn, optim\n",
    "from torch.cuda.amp import autocast\n",
    "from torch.optim import AdamW\n",
    "from torch.optim.lr_scheduler import LinearLR, SequentialLR\n",
    "from torch.utils.data import DataLoader, Dataset\n",
    "from transformers.modeling_outputs import MaskedLMOutput, SequenceClassifierOutput\n",
    "\n",
    "# from mamba_ssm.models.mixer_seq_simple import MambaConfig, MambaLMHeadModel\n",
    "\n",
    "ROOT = \"/h/afallah/odyssey/odyssey\"\n",
    "os.chdir(ROOT)\n",
    "\n",
    "from odyssey.models.embeddings import *\n",
    "from odyssey.data.dataset import PretrainDataset, PretrainDatasetDecoder, FinetuneDatasetDecoder\n",
    "from odyssey.data.tokenizer import ConceptTokenizer\n",
    "from odyssey.models.cehr_bert.model import BertPretrain\n",
    "from odyssey.models.cehr_big_bird.model import BigBirdPretrain\n",
    "from odyssey.models.model_utils import (\n",
    "    get_run_id,\n",
    "    load_config,\n",
    "    load_pretrain_data,\n",
    "    load_finetune_data,\n",
    ")\n",
    "from odyssey.utils.utils import seed_everything\n",
    "\n",
    "device = torch.device(\"cuda\" if torch.cuda.is_available() else \"cpu\")\n",
    "\n",
    "\"\"\"\n",
    "New Training:\n",
    "1. Num parameters\n",
    "2. Epochs\n",
    "3. Overfitting\n",
    "    4. Emebeddings\n",
    "    5. Label balance\n",
    "    6. Dataset\n",
    "\"\"\""
   ]
  },
  {
   "cell_type": "code",
   "execution_count": null,
   "metadata": {},
   "outputs": [],
   "source": [
<<<<<<< HEAD
    "class config:\n",
=======
    "model = torch.load(\"checkpoints/mamba_pretrain_with_embeddings/best.ckpt\")"
   ]
  },
  {
   "cell_type": "code",
   "execution_count": null,
   "metadata": {},
   "outputs": [],
   "source": [
    "class args:\n",
    "    data_dir = \"odyssey/data/bigbird_data\"\n",
    "    sequence_file = \"patient_sequences_2048_multi.parquet\"\n",
    "    id_file = \"dataset_2048_multi.pkl\"\n",
>>>>>>> 64136260
    "    vocab_dir = \"odyssey/data/vocab\"\n",
    "    data_dir = \"odyssey/data/bigbird_data\"\n",
    "    sequence_file = \"patient_sequences_2048_multi_v2.parquet\"\n",
    "    id_file = \"dataset_2048_multi_v2.pkl\"\n",
    "    valid_scheme = \"few_shot\"\n",
    "    num_finetune_patients = \"all\"\n",
    "    max_len = 2048\n",
    "    mask_prob = 0.15\n",
    "    tasks = [\"mortality_1month\", \"los_1week\", \"c0\", \"c1\", \"c2\"]\n",
    "    balance_guide = {\n",
    "        \"mortality_1month\": 0.5,\n",
    "        \"los_1week\": 0.5,\n",
    "        \"c0\": 0.5,\n",
    "        \"c1\": 0.5,\n",
    "        \"c2\": 0.5,\n",
    "    }"
   ]
  },
  {
   "cell_type": "code",
   "execution_count": null,
   "metadata": {},
   "outputs": [],
   "source": [
    "# Setup tokenizer\n",
    "tokenizer = ConceptTokenizer(data_dir=config.vocab_dir)\n",
    "tokenizer.fit_on_vocab()\n",
    "\n",
    "# Setup data\n",
    "# pre_data = load_pretrain_data(\n",
    "#     args.data_dir,\n",
    "#     f\"patient_sequences/{args.sequence_file}\",\n",
    "#     f\"patient_id_dict/{args.id_file}\",\n",
    "# )\n",
    "# train_dataset = PretrainDatasetDecoder(\n",
    "#     data=pre_data,\n",
    "#     tokenizer=tokenizer,\n",
    "#     max_len=args.max_len,\n",
    "# )\n",
    "\n",
    "# fine_train, fine_test = load_finetune_data(\n",
    "#     args.data_dir, args.sequence_file, args.id_file, \"few_shot\", \"all\"\n",
    "# )\n",
    "# test_dataset = PretrainDatasetDecoder(\n",
    "#     data=fine_test,\n",
    "#     tokenizer=tokenizer,\n",
    "#     max_len=args.max_len,\n",
    "# )\n",
    "\n",
    "# Load test data\n",
    "fine_tune, fine_test = load_finetune_data(\n",
    "    config.data_dir,\n",
    "    config.sequence_file,\n",
    "    config.id_file,\n",
    "    config.valid_scheme,\n",
    "    config.num_finetune_patients,\n",
    ")\n",
    "test_dataset = FinetuneDatasetDecoder(\n",
    "    data=fine_test,\n",
    "    tokenizer=tokenizer,\n",
    "    tasks=config.tasks,\n",
    "    balance_guide=None,\n",
    "    max_len=config.max_len,\n",
    ")"
   ]
  },
  {
   "cell_type": "code",
   "execution_count": 9,
   "metadata": {},
   "outputs": [
    {
     "data": {
      "text/plain": [
       "{'concept_ids': tensor([[    5,     3, 17362,  ...,     0,     0,     0],\n",
       "         [    5,     3,  1567,  ...,     0,     0,     0],\n",
       "         [    5,     3, 19482,  ...,     0,     0,     0]]),\n",
       " 'type_ids': tensor([[1, 2, 6,  ..., 0, 0, 0],\n",
       "         [1, 2, 5,  ..., 0, 0, 0],\n",
       "         [1, 2, 6,  ..., 0, 0, 0]]),\n",
       " 'ages': tensor([[ 0, 85, 85,  ...,  0,  0,  0],\n",
       "         [ 0, 83, 83,  ...,  0,  0,  0],\n",
       "         [ 0, 72, 72,  ...,  0,  0,  0]]),\n",
       " 'time_stamps': tensor([[   0, 5902, 5902,  ...,    0,    0,    0],\n",
       "         [   0, 6594, 6594,  ...,    0,    0,    0],\n",
       "         [   0, 6093, 6093,  ...,    0,    0,    0]]),\n",
       " 'visit_orders': tensor([[0, 1, 1,  ..., 0, 0, 0],\n",
       "         [0, 1, 1,  ..., 0, 0, 0],\n",
       "         [0, 1, 1,  ..., 0, 0, 0]]),\n",
       " 'visit_segments': tensor([[0, 2, 2,  ..., 0, 0, 0],\n",
       "         [0, 2, 2,  ..., 0, 0, 0],\n",
       "         [0, 2, 2,  ..., 0, 0, 0]]),\n",
       " 'labels': tensor([0, 0, 0]),\n",
       " 'task': ['mortality_1month', 'mortality_1month', 'mortality_1month'],\n",
       " 'task_idx': tensor([0, 0, 0])}"
      ]
     },
     "execution_count": 9,
     "metadata": {},
     "output_type": "execute_result"
    }
   ],
   "source": [
    "next(iter(DataLoader(test_dataset, batch_size=3)))"
   ]
  },
  {
   "cell_type": "code",
   "execution_count": null,
   "metadata": {},
   "outputs": [],
   "source": [
    "config = MambaConfig(\n",
    "    vocab_size=tokenizer.get_vocab_size(),\n",
    "    hidden_size=768,\n",
    "    state_size=16,\n",
    "    num_hidden_layers=32,\n",
    "    max_seq_length=2048,\n",
    "    pad_token_id=tokenizer.get_pad_token_id(),\n",
    "    bos_token_id=tokenizer.token_to_id(\"[CLS]\"),\n",
    "    eos_token_id=tokenizer.get_pad_token_id(),\n",
    ")\n",
    "\n",
    "# embeddings = MambaEmbeddingsForCEHR(\n",
    "#     config=config\n",
    "# )\n",
    "\n",
    "model = MambaForCausalLM(config=config)\n",
    "# model.backbone.embeddings = embeddings\n",
    "model.to(device)\n",
    "model"
   ]
  },
  {
   "cell_type": "code",
   "execution_count": null,
   "metadata": {},
   "outputs": [],
   "source": [
    "# Load pretrained model\n",
    "checkpoint = torch.load(\"checkpoints/mamba_pretrain/best.ckpt\", map_location=device)\n",
    "state_dict = checkpoint[\"state_dict\"]\n",
    "state_dict = {k.replace(\"model.\", \"\"): v for k, v in state_dict.items()}\n",
    "model.load_state_dict(state_dict)\n",
    "model"
   ]
  },
  {
   "cell_type": "code",
   "execution_count": null,
   "metadata": {},
   "outputs": [],
   "source": [
    "train_loader = DataLoader(\n",
    "    decoder_dataset,  # test_dataset, #train_dataset\n",
    "    batch_size=3,\n",
    "    shuffle=False,\n",
    ")\n",
    "\n",
    "sample = decoder_dataset[2323]  # test_dataset[8765] #train_dataset[0]\n",
    "task = sample.pop(\"task\")\n",
    "sample = {key: tensor.unsqueeze(0).to(device) for key, tensor in sample.items()}\n",
    "sample[\"task\"] = task\n",
    "\n",
    "# sample = next(iter(train_loader))\n",
    "# sample = {key:tensor.to(device) for key, tensor in sample.items()}\n",
    "\n",
    "sample"
   ]
  },
  {
   "cell_type": "code",
   "execution_count": null,
   "metadata": {},
   "outputs": [],
   "source": [
    "input_ids = sample[\"concept_ids\"].squeeze().tolist()\n",
    "input_ids = input_ids[: input_ids.index(0)]\n",
    "print(tokenizer.decode(input_ids))"
   ]
  },
  {
   "cell_type": "code",
   "execution_count": null,
   "metadata": {},
   "outputs": [],
   "source": [
    "tokenizer.decode(input_ids[-10:])"
   ]
  },
  {
   "cell_type": "code",
   "execution_count": null,
   "metadata": {},
   "outputs": [],
   "source": [
    "output = model.generate(\n",
    "    torch.tensor(input_ids[:-10], dtype=torch.int32).unsqueeze(0).to(device),\n",
    "    max_new_tokens=10,\n",
    ")\n",
    "\n",
    "tokenizer.decode(output.squeeze().tolist()[-10:])"
   ]
  },
  {
   "cell_type": "code",
   "execution_count": null,
   "metadata": {},
   "outputs": [],
   "source": [
    "# import torch\n",
    "# from transformers import AutoTokenizer, MambaForCausalLM\n",
    "\n",
    "# tokenizer = AutoTokenizer.from_pretrained(\"state-spaces/mamba-130m-hf\")\n",
    "# model = MambaForCausalLM.from_pretrained(\"state-spaces/mamba-130m-hf\")\n",
    "\n",
    "# inputs = tokenizer([\"Hello, my dog is cute\", \"NO\", \"Go to Sumeru\"], padding=True, return_tensors=\"pt\")\n",
    "# outputs = model(inputs['input_ids'], labels=inputs[\"input_ids\"])\n",
    "# loss = outputs.loss\n",
    "# logits = outputs.logits"
   ]
  },
  {
   "cell_type": "code",
   "execution_count": null,
   "metadata": {},
   "outputs": [],
   "source": [
    "# model = MambaForCausalLM.from_pretrained(\"state-spaces/mamba-130m-hf\")\n",
    "# inputs = tokenizer(\"Hello, my dog is cute\", return_tensors=\"pt\")\n",
    "\n",
    "# model.backbone.embeddings.cache_input(\n",
    "#     token_type_ids_batch = sample['type_ids'],\n",
    "#     position_ids_batch = None,\n",
    "#     inputs_embeds = None,\n",
    "#     time_stamps = sample['time_stamps'],\n",
    "#     ages = sample['ages'],\n",
    "#     visit_orders = sample['visit_orders'],\n",
    "#     visit_segments = sample['visit_segments']\n",
    "# )\n",
    "\n",
    "# outputs = model(\n",
    "#     input_ids=sample[\"concept_ids\"], labels=sample[\"concept_ids\"], return_dict=True\n",
    "# )\n",
    "\n",
    "# loss = outputs.loss\n",
    "# logits = outputs.logits"
   ]
  },
  {
   "cell_type": "code",
   "execution_count": null,
   "metadata": {},
   "outputs": [],
   "source": [
    "# model = model.backbone\n",
    "outputs = model(input_ids=sample[\"concept_ids\"], return_dict=True)\n",
    "\n",
    "last_hidden_states = outputs.last_hidden_state\n",
    "last_hidden_states.shape"
   ]
  },
  {
   "cell_type": "code",
   "execution_count": null,
   "metadata": {},
   "outputs": [],
   "source": [
    "config.hidden_act"
   ]
  },
  {
   "cell_type": "code",
   "execution_count": null,
   "metadata": {},
   "outputs": [],
   "source": [
    "classifier = torch.nn.Linear(config.hidden_size, 2, bias=False).to(device)\n",
    "logits = classifier(last_hidden_states)\n",
    "logits"
   ]
  },
  {
   "cell_type": "code",
   "execution_count": null,
   "metadata": {},
   "outputs": [],
   "source": [
    "sample[\"concept_ids\"].squeeze()[204]"
   ]
  },
  {
   "cell_type": "code",
   "execution_count": null,
   "metadata": {},
   "outputs": [],
   "source": [
    "sequence_lengths = torch.eq(sample[\"concept_ids\"], 0).int().argmax(-1) - 1\n",
    "sequence_lengths"
   ]
  },
  {
   "cell_type": "code",
   "execution_count": null,
   "metadata": {},
   "outputs": [],
   "source": [
    "pooled_logits = logits[torch.arange(1, device=device), sequence_lengths]\n",
    "pooled_logits"
   ]
  },
  {
   "cell_type": "code",
   "execution_count": null,
   "metadata": {},
   "outputs": [],
   "source": [
    "pooled_last_hidden_states = last_hidden_states[\n",
    "    torch.arange(1, device=device), sequence_lengths\n",
    "]\n",
    "classifier(pooled_last_hidden_states)"
   ]
  },
  {
   "cell_type": "code",
   "execution_count": null,
   "metadata": {},
   "outputs": [],
   "source": [
    "import copy\n",
    "\n",
    "config_copy = copy.deepcopy(config)\n",
    "config_copy.classifier_dropout = 0.1\n",
    "head = MambaClassificationHead(config_copy).to(device)\n",
    "head(pooled_last_hidden_states)"
   ]
  },
  {
   "cell_type": "code",
   "execution_count": null,
   "metadata": {},
   "outputs": [],
   "source": [
    "loss_fct = torch.nn.CrossEntropyLoss()\n",
    "loss = loss_fct(pooled_logits.view(-1, 2), torch.tensor([0]).to(device).view(-1))\n",
    "loss"
   ]
  },
  {
   "cell_type": "code",
   "execution_count": null,
   "metadata": {},
   "outputs": [],
   "source": [
    "outputs"
   ]
  },
  {
   "cell_type": "code",
   "execution_count": null,
   "metadata": {},
   "outputs": [],
   "source": [
    "inputs[\"input_ids\"].shape"
   ]
  },
  {
   "cell_type": "code",
   "execution_count": null,
   "metadata": {},
   "outputs": [],
   "source": [
    "last_hidden_states[:, 0, :].shape"
   ]
  },
  {
   "cell_type": "code",
   "execution_count": null,
   "metadata": {},
   "outputs": [],
   "source": [
    "from odyssey.models.cehr_mamba.model import MambaPretrain\n",
    "from torch.nn import MSELoss, CrossEntropyLoss, BCEWithLogitsLoss"
   ]
  },
  {
   "cell_type": "code",
   "execution_count": null,
   "metadata": {},
   "outputs": [],
   "source": [
    "\"\"\"\n",
    "1. Emebeddings -> Not now\n",
    "2. Padding order -> Done automatically\n",
    "\n",
    "---\n",
    "Finetuning Approach:\n",
    "    1. Replace the first and last REG token with the class token\n",
    "2. Use the last hiddent state of the last token for class prediction\n",
    "3. Ourselves!\n",
    "\n",
    "4. Dataset refactoring (inheritance, what to return, etc)\n",
    "\"\"\""
   ]
  },
  {
   "cell_type": "code",
   "execution_count": null,
   "metadata": {},
   "outputs": [],
   "source": [
    "import random\n",
    "from typing import Any, Dict, List, Optional, Tuple, Union\n",
    "\n",
    "import pandas as pd\n",
    "import torch\n",
    "from torch.utils.data import Dataset\n",
    "\n",
    "from odyssey.data.tokenizer import ConceptTokenizer, truncate_and_pad\n",
    "\n",
    "TASK_INDEX = 1\n",
    "LABEL_INDEX = 2\n",
    "CUTOFF_INDEX = 3\n",
    "\n",
    "\n",
    "# Load FinetuneDatasetDecoder for debugging\n",
    "\n",
    "\n",
    "decoder_dataset = FinetuneDatasetDecoder(\n",
    "    data=fine_test,\n",
    "    tokenizer=tokenizer,\n",
    "    max_len=args.max_len,\n",
    "    tasks=args.tasks,\n",
    "    balance_guide=args.balance_guide,\n",
    ")\n",
    "decoder_dataset[12112]"
   ]
  },
  {
   "cell_type": "code",
   "execution_count": null,
   "metadata": {},
   "outputs": [],
   "source": [
    "from odyssey.models.embeddings import *\n",
    "\n",
    "\n",
    "embeddings = MambaEmbeddingsForCEHR(\n",
    "    config=config,\n",
    "    type_vocab_size=9,\n",
    "    max_num_visits=512,\n",
    "    time_embeddings_size=32,\n",
    "    visit_order_size=3,\n",
    "    hidden_dropout_prob=0.1,\n",
    ")"
   ]
  },
  {
   "cell_type": "code",
   "execution_count": null,
   "metadata": {},
   "outputs": [],
   "source": [
    "batch = train_dataset[51020]\n",
    "batch = {key: tensor.unsqueeze(0) for key, tensor in batch.items()}\n",
    "batch"
   ]
  },
  {
   "cell_type": "code",
   "execution_count": null,
   "metadata": {},
   "outputs": [],
   "source": [
    "print(set(batch[\"visit_orders\"][0].tolist()))"
   ]
  },
  {
   "cell_type": "code",
   "execution_count": null,
   "metadata": {},
   "outputs": [],
   "source": [
    "inputs = (\n",
    "    batch[\"concept_ids\"],\n",
    "    batch[\"type_ids\"],\n",
    "    batch[\"time_stamps\"],\n",
    "    batch[\"ages\"],\n",
    "    batch[\"visit_orders\"],\n",
    "    batch[\"visit_segments\"],\n",
    ")\n",
    "labels = batch[\"labels\"]\n",
    "\n",
    "concept_ids, type_ids, time_stamps, ages, visit_orders, visit_segments = inputs\n",
    "inputs_embeds = embeddings(\n",
    "    input_ids=concept_ids,\n",
    "    token_type_ids_batch=type_ids,\n",
    "    time_stamps=time_stamps,\n",
    "    ages=ages,\n",
    "    visit_orders=visit_orders,\n",
    "    visit_segments=visit_segments,\n",
    ")\n",
    "inputs_embeds"
   ]
  },
  {
   "cell_type": "code",
   "execution_count": null,
   "metadata": {},
   "outputs": [],
   "source": [
    "outputs = model(\n",
    "    inputs_embeds=inputs_embeds.to(device),\n",
    "    labels=labels.to(device),\n",
    "    output_hidden_states=False,\n",
    "    return_dict=True,\n",
    ")\n",
    "outputs"
   ]
  }
 ],
 "metadata": {
  "kernelspec": {
   "display_name": "Python 3 (ipykernel)",
   "language": "python",
   "name": "python3"
  }
 },
 "nbformat": 4,
 "nbformat_minor": 2
}<|MERGE_RESOLUTION|>--- conflicted
+++ resolved
@@ -82,23 +82,7 @@
    "metadata": {},
    "outputs": [],
    "source": [
-<<<<<<< HEAD
     "class config:\n",
-=======
-    "model = torch.load(\"checkpoints/mamba_pretrain_with_embeddings/best.ckpt\")"
-   ]
-  },
-  {
-   "cell_type": "code",
-   "execution_count": null,
-   "metadata": {},
-   "outputs": [],
-   "source": [
-    "class args:\n",
-    "    data_dir = \"odyssey/data/bigbird_data\"\n",
-    "    sequence_file = \"patient_sequences_2048_multi.parquet\"\n",
-    "    id_file = \"dataset_2048_multi.pkl\"\n",
->>>>>>> 64136260
     "    vocab_dir = \"odyssey/data/vocab\"\n",
     "    data_dir = \"odyssey/data/bigbird_data\"\n",
     "    sequence_file = \"patient_sequences_2048_multi_v2.parquet\"\n",
